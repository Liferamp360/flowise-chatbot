--- conflicted
+++ resolved
@@ -20,11 +20,7 @@
         this.name = 'huggingFaceInference_LLMs'
         this.version = 2.0
         this.type = 'HuggingFaceInference'
-<<<<<<< HEAD
-        this.icon = 'HuggingFace.svg'
-=======
         this.icon = 'HuggingFace.png'
->>>>>>> d67cf332
         this.category = 'LLMs'
         this.description = 'Wrapper around HuggingFace large language models'
         this.baseClasses = [this.type, ...getBaseClasses(HuggingFaceInference)]
