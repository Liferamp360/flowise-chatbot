import express, { NextFunction, Request, Response } from 'express'
import multer from 'multer'
import path from 'path'
import cors from 'cors'
import http from 'http'
import * as fs from 'fs'
import basicAuth from 'express-basic-auth'
import { Server } from 'socket.io'
import logger from './utils/logger'
import { expressRequestLogger } from './utils/logger'
import { v4 as uuidv4 } from 'uuid'
import OpenAI from 'openai'
import { Between, IsNull, FindOptionsWhere } from 'typeorm'
import {
    IChatFlow,
    IncomingInput,
    IReactFlowNode,
    IReactFlowObject,
    INodeData,
    ICredentialReturnResponse,
    chatType,
    IChatMessage,
    IDepthQueue,
    INodeDirectedGraph
} from './Interface'
import {
    getNodeModulesPackagePath,
    getStartingNodes,
    buildLangchain,
    getEndingNodes,
    constructGraphs,
    resolveVariables,
    isStartNodeDependOnInput,
    mapMimeTypeToInputField,
    findAvailableConfigs,
    isSameOverrideConfig,
    isFlowValidForStream,
    databaseEntities,
    transformToCredentialEntity,
    decryptCredentialData,
    replaceInputsWithConfig,
    getEncryptionKey,
    getMemorySessionId,
    getUserHome,
    getSessionChatHistory,
    getAllConnectedNodes,
    clearSessionMemory,
    findMemoryNode
} from './utils'
import { cloneDeep, omit, uniqWith, isEqual } from 'lodash'
import { getDataSource } from './DataSource'
import { NodesPool } from './NodesPool'
import { ChatFlow } from './database/entities/ChatFlow'
import { ChatMessage } from './database/entities/ChatMessage'
import { Credential } from './database/entities/Credential'
import { Tool } from './database/entities/Tool'
import { Assistant } from './database/entities/Assistant'
import { ChatflowPool } from './ChatflowPool'
import { CachePool } from './CachePool'
import { ICommonObject, IMessage, INodeOptionsValue, handleEscapeCharacters } from 'flowise-components'
import { createRateLimiter, getRateLimiter, initializeRateLimiter } from './utils/rateLimit'
import { addAPIKey, compareKeys, deleteAPIKey, getApiKey, getAPIKeys, updateAPIKey } from './utils/apiKey'
import { sanitizeMiddleware } from './utils/XSS'
import axios from 'axios'
import { Client } from 'langchainhub'
import { parsePrompt } from './utils/hub'
import { Variable } from './database/entities/Variable'

export class App {
    app: express.Application
    nodesPool: NodesPool
    chatflowPool: ChatflowPool
    cachePool: CachePool
    AppDataSource = getDataSource()

    constructor() {
        this.app = express()
    }

    async initDatabase() {
        // Initialize database
        this.AppDataSource.initialize()
            .then(async () => {
                logger.info('📦 [server]: Data Source has been initialized!')

                // Run Migrations Scripts
                await this.AppDataSource.runMigrations({ transaction: 'each' })

                // Initialize nodes pool
                this.nodesPool = new NodesPool()
                await this.nodesPool.initialize()

                // Initialize chatflow pool
                this.chatflowPool = new ChatflowPool()

                // Initialize API keys
                await getAPIKeys()

                // Initialize encryption key
                await getEncryptionKey()

                // Initialize Rate Limit
                const AllChatFlow: IChatFlow[] = await getAllChatFlow()
                await initializeRateLimiter(AllChatFlow)

                // Initialize cache pool
                this.cachePool = new CachePool()
            })
            .catch((err) => {
                logger.error('❌ [server]: Error during Data Source initialization:', err)
            })
    }

    async config(socketIO?: Server) {
        // Limit is needed to allow sending/receiving base64 encoded string
        this.app.use(express.json({ limit: '50mb' }))
        this.app.use(express.urlencoded({ limit: '50mb', extended: true }))

        if (process.env.NUMBER_OF_PROXIES && parseInt(process.env.NUMBER_OF_PROXIES) > 0)
            this.app.set('trust proxy', parseInt(process.env.NUMBER_OF_PROXIES))

        // Allow access from *
        this.app.use(cors())

        // Switch off the default 'X-Powered-By: Express' header
        this.app.disable('x-powered-by')

        // Add the expressRequestLogger middleware to log all requests
        this.app.use(expressRequestLogger)

        // Add the sanitizeMiddleware to guard against XSS
        this.app.use(sanitizeMiddleware)

        if (process.env.FLOWISE_USERNAME && process.env.FLOWISE_PASSWORD) {
            const username = process.env.FLOWISE_USERNAME
            const password = process.env.FLOWISE_PASSWORD
            const basicAuthMiddleware = basicAuth({
                users: { [username]: password }
            })
            const whitelistURLs = [
                '/api/v1/verify/apikey/',
                '/api/v1/chatflows/apikey/',
                '/api/v1/public-chatflows',
                '/api/v1/public-chatbotConfig',
                '/api/v1/prediction/',
                '/api/v1/vector/upsert/',
                '/api/v1/node-icon/',
                '/api/v1/components-credentials-icon/',
                '/api/v1/chatflows-streaming',
                '/api/v1/openai-assistants-file',
                '/api/v1/ip'
            ]
            this.app.use((req, res, next) => {
                if (req.url.includes('/api/v1/')) {
                    whitelistURLs.some((url) => req.url.includes(url)) ? next() : basicAuthMiddleware(req, res, next)
                } else next()
            })
        }

        const upload = multer({ dest: `${path.join(__dirname, '..', 'uploads')}/` })

        // ----------------------------------------
        // Configure number of proxies in Host Environment
        // ----------------------------------------
        this.app.get('/api/v1/ip', (request, response) => {
            response.send({
                ip: request.ip,
                msg: 'See the returned IP address in the response. If it matches your current IP address ( which you can get by going to http://ip.nfriedly.com/ or https://api.ipify.org/ ), then the number of proxies is correct and the rate limiter should now work correctly. If not, increase the number of proxies by 1 until the IP address matches your own. Visit https://docs.flowiseai.com/deployment#rate-limit-setup-guide for more information.'
            })
        })

        // ----------------------------------------
        // Components
        // ----------------------------------------

        // Get all component nodes
        this.app.get('/api/v1/nodes', (req: Request, res: Response) => {
            const returnData = []
            for (const nodeName in this.nodesPool.componentNodes) {
                const clonedNode = cloneDeep(this.nodesPool.componentNodes[nodeName])
                returnData.push(clonedNode)
            }
            return res.json(returnData)
        })

        // Get all component credentials
        this.app.get('/api/v1/components-credentials', async (req: Request, res: Response) => {
            const returnData = []
            for (const credName in this.nodesPool.componentCredentials) {
                const clonedCred = cloneDeep(this.nodesPool.componentCredentials[credName])
                returnData.push(clonedCred)
            }
            return res.json(returnData)
        })

        // Get specific component node via name
        this.app.get('/api/v1/nodes/:name', (req: Request, res: Response) => {
            if (Object.prototype.hasOwnProperty.call(this.nodesPool.componentNodes, req.params.name)) {
                return res.json(this.nodesPool.componentNodes[req.params.name])
            } else {
                throw new Error(`Node ${req.params.name} not found`)
            }
        })

        // Get component credential via name
        this.app.get('/api/v1/components-credentials/:name', (req: Request, res: Response) => {
            if (!req.params.name.includes('&amp;')) {
                if (Object.prototype.hasOwnProperty.call(this.nodesPool.componentCredentials, req.params.name)) {
                    return res.json(this.nodesPool.componentCredentials[req.params.name])
                } else {
                    throw new Error(`Credential ${req.params.name} not found`)
                }
            } else {
                const returnResponse = []
                for (const name of req.params.name.split('&amp;')) {
                    if (Object.prototype.hasOwnProperty.call(this.nodesPool.componentCredentials, name)) {
                        returnResponse.push(this.nodesPool.componentCredentials[name])
                    } else {
                        throw new Error(`Credential ${name} not found`)
                    }
                }
                return res.json(returnResponse)
            }
        })

        // Returns specific component node icon via name
        this.app.get('/api/v1/node-icon/:name', (req: Request, res: Response) => {
            if (Object.prototype.hasOwnProperty.call(this.nodesPool.componentNodes, req.params.name)) {
                const nodeInstance = this.nodesPool.componentNodes[req.params.name]
                if (nodeInstance.icon === undefined) {
                    throw new Error(`Node ${req.params.name} icon not found`)
                }

                if (nodeInstance.icon.endsWith('.svg') || nodeInstance.icon.endsWith('.png') || nodeInstance.icon.endsWith('.jpg')) {
                    const filepath = nodeInstance.icon
                    res.sendFile(filepath)
                } else {
                    throw new Error(`Node ${req.params.name} icon is missing icon`)
                }
            } else {
                throw new Error(`Node ${req.params.name} not found`)
            }
        })

        // Returns specific component credential icon via name
        this.app.get('/api/v1/components-credentials-icon/:name', (req: Request, res: Response) => {
            if (Object.prototype.hasOwnProperty.call(this.nodesPool.componentCredentials, req.params.name)) {
                const credInstance = this.nodesPool.componentCredentials[req.params.name]
                if (credInstance.icon === undefined) {
                    throw new Error(`Credential ${req.params.name} icon not found`)
                }

                if (credInstance.icon.endsWith('.svg') || credInstance.icon.endsWith('.png') || credInstance.icon.endsWith('.jpg')) {
                    const filepath = credInstance.icon
                    res.sendFile(filepath)
                } else {
                    throw new Error(`Credential ${req.params.name} icon is missing icon`)
                }
            } else {
                throw new Error(`Credential ${req.params.name} not found`)
            }
        })

        // load async options
        this.app.post('/api/v1/node-load-method/:name', async (req: Request, res: Response) => {
            const nodeData: INodeData = req.body
            if (Object.prototype.hasOwnProperty.call(this.nodesPool.componentNodes, req.params.name)) {
                try {
                    const nodeInstance = this.nodesPool.componentNodes[req.params.name]
                    const methodName = nodeData.loadMethod || ''

                    const returnOptions: INodeOptionsValue[] = await nodeInstance.loadMethods![methodName]!.call(nodeInstance, nodeData, {
                        appDataSource: this.AppDataSource,
                        databaseEntities: databaseEntities
                    })

                    return res.json(returnOptions)
                } catch (error) {
                    return res.json([])
                }
            } else {
                res.status(404).send(`Node ${req.params.name} not found`)
                return
            }
        })

        // execute custom function node
        this.app.post('/api/v1/node-custom-function', async (req: Request, res: Response) => {
            const body = req.body
            const nodeData = { inputs: body }
            if (Object.prototype.hasOwnProperty.call(this.nodesPool.componentNodes, 'customFunction')) {
                try {
                    const nodeInstanceFilePath = this.nodesPool.componentNodes['customFunction'].filePath as string
                    const nodeModule = await import(nodeInstanceFilePath)
                    const newNodeInstance = new nodeModule.nodeClass()

                    const returnData = await newNodeInstance.init(nodeData)
                    const result = typeof returnData === 'string' ? handleEscapeCharacters(returnData, true) : returnData

                    return res.json(result)
                } catch (error) {
                    return res.status(500).send(`Error running custom function: ${error}`)
                }
            } else {
                res.status(404).send(`Node customFunction not found`)
                return
            }
        })

        // ----------------------------------------
        // Chatflows
        // ----------------------------------------

        // Get all chatflows
        this.app.get('/api/v1/chatflows', async (req: Request, res: Response) => {
            const chatflows: IChatFlow[] = await getAllChatFlow()
            return res.json(chatflows)
        })

        // Get specific chatflow via api key
        this.app.get('/api/v1/chatflows/apikey/:apiKey', async (req: Request, res: Response) => {
            try {
                const apiKey = await getApiKey(req.params.apiKey)
                if (!apiKey) return res.status(401).send('Unauthorized')
                const chatflows = await this.AppDataSource.getRepository(ChatFlow)
                    .createQueryBuilder('cf')
                    .where('cf.apikeyid = :apikeyid', { apikeyid: apiKey.id })
                    .orWhere('cf.apikeyid IS NULL')
                    .orWhere('cf.apikeyid = ""')
                    .orderBy('cf.name', 'ASC')
                    .getMany()
                if (chatflows.length >= 1) return res.status(200).send(chatflows)
                return res.status(404).send('Chatflow not found')
            } catch (err: any) {
                return res.status(500).send(err?.message)
            }
        })

        // Get specific chatflow via id
        this.app.get('/api/v1/chatflows/:id', async (req: Request, res: Response) => {
            const chatflow = await this.AppDataSource.getRepository(ChatFlow).findOneBy({
                id: req.params.id
            })
            if (chatflow) return res.json(chatflow)
            return res.status(404).send(`Chatflow ${req.params.id} not found`)
        })

        // Get specific chatflow via id (PUBLIC endpoint, used when sharing chatbot link)
        this.app.get('/api/v1/public-chatflows/:id', async (req: Request, res: Response) => {
            const chatflow = await this.AppDataSource.getRepository(ChatFlow).findOneBy({
                id: req.params.id
            })
            if (chatflow && chatflow.isPublic) return res.json(chatflow)
            else if (chatflow && !chatflow.isPublic) return res.status(401).send(`Unauthorized`)
            return res.status(404).send(`Chatflow ${req.params.id} not found`)
        })

        // Get specific chatflow chatbotConfig via id (PUBLIC endpoint, used to retrieve config for embedded chat)
        // Safe as public endpoint as chatbotConfig doesn't contain sensitive credential
        this.app.get('/api/v1/public-chatbotConfig/:id', async (req: Request, res: Response) => {
            const chatflow = await this.AppDataSource.getRepository(ChatFlow).findOneBy({
                id: req.params.id
            })
            if (!chatflow) return res.status(404).send(`Chatflow ${req.params.id} not found`)
            if (chatflow.chatbotConfig) {
                try {
                    const parsedConfig = JSON.parse(chatflow.chatbotConfig)
                    return res.json(parsedConfig)
                } catch (e) {
                    return res.status(500).send(`Error parsing Chatbot Config for Chatflow ${req.params.id}`)
                }
            }
            return res.status(200).send('OK')
        })

        // Save chatflow
        this.app.post('/api/v1/chatflows', async (req: Request, res: Response) => {
            const body = req.body
            const newChatFlow = new ChatFlow()
            Object.assign(newChatFlow, body)

            const chatflow = this.AppDataSource.getRepository(ChatFlow).create(newChatFlow)
            const results = await this.AppDataSource.getRepository(ChatFlow).save(chatflow)

            return res.json(results)
        })

        // Update chatflow
        this.app.put('/api/v1/chatflows/:id', async (req: Request, res: Response) => {
            const chatflow = await this.AppDataSource.getRepository(ChatFlow).findOneBy({
                id: req.params.id
            })

            if (!chatflow) {
                res.status(404).send(`Chatflow ${req.params.id} not found`)
                return
            }

            const body = req.body
            const updateChatFlow = new ChatFlow()
            Object.assign(updateChatFlow, body)

            updateChatFlow.id = chatflow.id
            createRateLimiter(updateChatFlow)

            this.AppDataSource.getRepository(ChatFlow).merge(chatflow, updateChatFlow)
            const result = await this.AppDataSource.getRepository(ChatFlow).save(chatflow)

            // chatFlowPool is initialized only when a flow is opened
            // if the user attempts to rename/update category without opening any flow, chatFlowPool will be undefined
            if (this.chatflowPool) {
                // Update chatflowpool inSync to false, to build Langchain again because data has been changed
                this.chatflowPool.updateInSync(chatflow.id, false)
            }

            return res.json(result)
        })

        // Delete chatflow via id
        this.app.delete('/api/v1/chatflows/:id', async (req: Request, res: Response) => {
            const results = await this.AppDataSource.getRepository(ChatFlow).delete({ id: req.params.id })
            return res.json(results)
        })

        // Check if chatflow valid for streaming
        this.app.get('/api/v1/chatflows-streaming/:id', async (req: Request, res: Response) => {
            const chatflow = await this.AppDataSource.getRepository(ChatFlow).findOneBy({
                id: req.params.id
            })
            if (!chatflow) return res.status(404).send(`Chatflow ${req.params.id} not found`)

            /*** Get Ending Node with Directed Graph  ***/
            const flowData = chatflow.flowData
            const parsedFlowData: IReactFlowObject = JSON.parse(flowData)
            const nodes = parsedFlowData.nodes
            const edges = parsedFlowData.edges
            const { graph, nodeDependencies } = constructGraphs(nodes, edges)

            const endingNodeIds = getEndingNodes(nodeDependencies, graph)
            if (!endingNodeIds.length) return res.status(500).send(`Ending nodes not found`)

            const endingNodes = nodes.filter((nd) => endingNodeIds.includes(nd.id))

            let isStreaming = false
            for (const endingNode of endingNodes) {
                const endingNodeData = endingNode.data
                if (!endingNodeData) return res.status(500).send(`Ending node ${endingNode.id} data not found`)

                if (endingNodeData && endingNodeData.category !== 'Chains' && endingNodeData.category !== 'Agents') {
                    return res.status(500).send(`Ending node must be either a Chain or Agent`)
                }

                isStreaming = isFlowValidForStream(nodes, endingNodeData)
            }

            const obj = { isStreaming }
            return res.json(obj)
        })

        // Check if chatflow valid for uploads
        this.app.get('/api/v1/chatflows-uploads/:id', async (req: Request, res: Response) => {
            const chatflow = await this.AppDataSource.getRepository(ChatFlow).findOneBy({
                id: req.params.id
            })
            if (!chatflow) return res.status(404).send(`Chatflow ${req.params.id} not found`)

            const obj = this.shouldAllowUploads(chatflow)
            return res.json(obj)
        })

        // ----------------------------------------
        // ChatMessage
        // ----------------------------------------

        // Get all chatmessages from chatflowid
        this.app.get('/api/v1/chatmessage/:id', async (req: Request, res: Response) => {
            const sortOrder = req.query?.order as string | undefined
            const chatId = req.query?.chatId as string | undefined
            const memoryType = req.query?.memoryType as string | undefined
            const sessionId = req.query?.sessionId as string | undefined
            const startDate = req.query?.startDate as string | undefined
            const endDate = req.query?.endDate as string | undefined
            let chatTypeFilter = req.query?.chatType as chatType | undefined

            if (chatTypeFilter) {
                try {
                    const chatTypeFilterArray = JSON.parse(chatTypeFilter)
                    if (chatTypeFilterArray.includes(chatType.EXTERNAL) && chatTypeFilterArray.includes(chatType.INTERNAL)) {
                        chatTypeFilter = undefined
                    } else if (chatTypeFilterArray.includes(chatType.EXTERNAL)) {
                        chatTypeFilter = chatType.EXTERNAL
                    } else if (chatTypeFilterArray.includes(chatType.INTERNAL)) {
                        chatTypeFilter = chatType.INTERNAL
                    }
                } catch (e) {
                    return res.status(500).send(e)
                }
            }

            const chatmessages = await this.getChatMessage(
                req.params.id,
                chatTypeFilter,
                sortOrder,
                chatId,
                memoryType,
                sessionId,
                startDate,
                endDate
            )
            return res.json(chatmessages)
        })

        // Get internal chatmessages from chatflowid
        this.app.get('/api/v1/internal-chatmessage/:id', async (req: Request, res: Response) => {
            const chatmessages = await this.getChatMessage(req.params.id, chatType.INTERNAL)
            return res.json(chatmessages)
        })

        // Add chatmessages for chatflowid
        this.app.post('/api/v1/chatmessage/:id', async (req: Request, res: Response) => {
            const body = req.body
            const results = await this.addChatMessage(body)
            return res.json(results)
        })

        // Delete all chatmessages from chatId
        this.app.delete('/api/v1/chatmessage/:id', async (req: Request, res: Response) => {
            const chatflowid = req.params.id
            const chatflow = await this.AppDataSource.getRepository(ChatFlow).findOneBy({
                id: chatflowid
            })
            if (!chatflow) {
                res.status(404).send(`Chatflow ${chatflowid} not found`)
                return
            }
            const chatId = req.query?.chatId as string
            const memoryType = req.query?.memoryType as string | undefined
            const sessionId = req.query?.sessionId as string | undefined
            const chatType = req.query?.chatType as string | undefined
            const isClearFromViewMessageDialog = req.query?.isClearFromViewMessageDialog as string | undefined

            const flowData = chatflow.flowData
            const parsedFlowData: IReactFlowObject = JSON.parse(flowData)
            const nodes = parsedFlowData.nodes

            try {
                await clearSessionMemory(
                    nodes,
                    this.nodesPool.componentNodes,
                    chatId,
                    this.AppDataSource,
                    sessionId,
                    memoryType,
                    isClearFromViewMessageDialog
                )
            } catch (e) {
                return res.status(500).send('Error clearing chat messages')
            }

            const deleteOptions: FindOptionsWhere<ChatMessage> = { chatflowid }
            if (chatId) deleteOptions.chatId = chatId
            if (memoryType) deleteOptions.memoryType = memoryType
            if (sessionId) deleteOptions.sessionId = sessionId
            if (chatType) deleteOptions.chatType = chatType

            const results = await this.AppDataSource.getRepository(ChatMessage).delete(deleteOptions)
            return res.json(results)
        })

        // ----------------------------------------
        // Credentials
        // ----------------------------------------

        // Create new credential
        this.app.post('/api/v1/credentials', async (req: Request, res: Response) => {
            const body = req.body
            const newCredential = await transformToCredentialEntity(body)
            const credential = this.AppDataSource.getRepository(Credential).create(newCredential)
            const results = await this.AppDataSource.getRepository(Credential).save(credential)
            return res.json(results)
        })

        // Get all credentials
        this.app.get('/api/v1/credentials', async (req: Request, res: Response) => {
            if (req.query.credentialName) {
                let returnCredentials = []
                if (Array.isArray(req.query.credentialName)) {
                    for (let i = 0; i < req.query.credentialName.length; i += 1) {
                        const name = req.query.credentialName[i] as string
                        const credentials = await this.AppDataSource.getRepository(Credential).findBy({
                            credentialName: name
                        })
                        returnCredentials.push(...credentials)
                    }
                } else {
                    const credentials = await this.AppDataSource.getRepository(Credential).findBy({
                        credentialName: req.query.credentialName as string
                    })
                    returnCredentials = [...credentials]
                }
                return res.json(returnCredentials)
            } else {
                const credentials = await this.AppDataSource.getRepository(Credential).find()
                const returnCredentials = []
                for (const credential of credentials) {
                    returnCredentials.push(omit(credential, ['encryptedData']))
                }
                return res.json(returnCredentials)
            }
        })

        // Get specific credential
        this.app.get('/api/v1/credentials/:id', async (req: Request, res: Response) => {
            const credential = await this.AppDataSource.getRepository(Credential).findOneBy({
                id: req.params.id
            })

            if (!credential) return res.status(404).send(`Credential ${req.params.id} not found`)

            // Decrpyt credentialData
            const decryptedCredentialData = await decryptCredentialData(
                credential.encryptedData,
                credential.credentialName,
                this.nodesPool.componentCredentials
            )
            const returnCredential: ICredentialReturnResponse = {
                ...credential,
                plainDataObj: decryptedCredentialData
            }
            return res.json(omit(returnCredential, ['encryptedData']))
        })

        // Update credential
        this.app.put('/api/v1/credentials/:id', async (req: Request, res: Response) => {
            const credential = await this.AppDataSource.getRepository(Credential).findOneBy({
                id: req.params.id
            })

            if (!credential) return res.status(404).send(`Credential ${req.params.id} not found`)

            const body = req.body
            const updateCredential = await transformToCredentialEntity(body)
            this.AppDataSource.getRepository(Credential).merge(credential, updateCredential)
            const result = await this.AppDataSource.getRepository(Credential).save(credential)

            return res.json(result)
        })

        // Delete all credentials from chatflowid
        this.app.delete('/api/v1/credentials/:id', async (req: Request, res: Response) => {
            const results = await this.AppDataSource.getRepository(Credential).delete({ id: req.params.id })
            return res.json(results)
        })

        // ----------------------------------------
        // Tools
        // ----------------------------------------

        // Get all tools
        this.app.get('/api/v1/tools', async (req: Request, res: Response) => {
            const tools = await this.AppDataSource.getRepository(Tool).find()
            return res.json(tools)
        })

        // Get specific tool
        this.app.get('/api/v1/tools/:id', async (req: Request, res: Response) => {
            const tool = await this.AppDataSource.getRepository(Tool).findOneBy({
                id: req.params.id
            })
            return res.json(tool)
        })

        // Add tool
        this.app.post('/api/v1/tools', async (req: Request, res: Response) => {
            const body = req.body
            const newTool = new Tool()
            Object.assign(newTool, body)

            const tool = this.AppDataSource.getRepository(Tool).create(newTool)
            const results = await this.AppDataSource.getRepository(Tool).save(tool)

            return res.json(results)
        })

        // Update tool
        this.app.put('/api/v1/tools/:id', async (req: Request, res: Response) => {
            const tool = await this.AppDataSource.getRepository(Tool).findOneBy({
                id: req.params.id
            })

            if (!tool) {
                res.status(404).send(`Tool ${req.params.id} not found`)
                return
            }

            const body = req.body
            const updateTool = new Tool()
            Object.assign(updateTool, body)

            this.AppDataSource.getRepository(Tool).merge(tool, updateTool)
            const result = await this.AppDataSource.getRepository(Tool).save(tool)

            return res.json(result)
        })

        // Delete tool
        this.app.delete('/api/v1/tools/:id', async (req: Request, res: Response) => {
            const results = await this.AppDataSource.getRepository(Tool).delete({ id: req.params.id })
            return res.json(results)
        })

        // ----------------------------------------
        // Assistant
        // ----------------------------------------

        // Get all assistants
        this.app.get('/api/v1/assistants', async (req: Request, res: Response) => {
            const assistants = await this.AppDataSource.getRepository(Assistant).find()
            return res.json(assistants)
        })

        // Get specific assistant
        this.app.get('/api/v1/assistants/:id', async (req: Request, res: Response) => {
            const assistant = await this.AppDataSource.getRepository(Assistant).findOneBy({
                id: req.params.id
            })
            return res.json(assistant)
        })

        // Get assistant object
        this.app.get('/api/v1/openai-assistants/:id', async (req: Request, res: Response) => {
            const credentialId = req.query.credential as string
            const credential = await this.AppDataSource.getRepository(Credential).findOneBy({
                id: credentialId
            })

            if (!credential) return res.status(404).send(`Credential ${credentialId} not found`)

            // Decrpyt credentialData
            const decryptedCredentialData = await decryptCredentialData(credential.encryptedData)
            const openAIApiKey = decryptedCredentialData['openAIApiKey']
            if (!openAIApiKey) return res.status(404).send(`OpenAI ApiKey not found`)

            const openai = new OpenAI({ apiKey: openAIApiKey })
            const retrievedAssistant = await openai.beta.assistants.retrieve(req.params.id)
            const resp = await openai.files.list()
            const existingFiles = resp.data ?? []

            if (retrievedAssistant.file_ids && retrievedAssistant.file_ids.length) {
                ;(retrievedAssistant as any).files = existingFiles.filter((file) => retrievedAssistant.file_ids.includes(file.id))
            }

            return res.json(retrievedAssistant)
        })

        // List available assistants
        this.app.get('/api/v1/openai-assistants', async (req: Request, res: Response) => {
            const credentialId = req.query.credential as string
            const credential = await this.AppDataSource.getRepository(Credential).findOneBy({
                id: credentialId
            })

            if (!credential) return res.status(404).send(`Credential ${credentialId} not found`)

            // Decrpyt credentialData
            const decryptedCredentialData = await decryptCredentialData(credential.encryptedData)
            const openAIApiKey = decryptedCredentialData['openAIApiKey']
            if (!openAIApiKey) return res.status(404).send(`OpenAI ApiKey not found`)

            const openai = new OpenAI({ apiKey: openAIApiKey })
            const retrievedAssistants = await openai.beta.assistants.list()

            return res.json(retrievedAssistants.data)
        })

        // Add assistant
        this.app.post('/api/v1/assistants', async (req: Request, res: Response) => {
            const body = req.body

            if (!body.details) return res.status(500).send(`Invalid request body`)

            const assistantDetails = JSON.parse(body.details)

            try {
                const credential = await this.AppDataSource.getRepository(Credential).findOneBy({
                    id: body.credential
                })

                if (!credential) return res.status(404).send(`Credential ${body.credential} not found`)

                // Decrpyt credentialData
                const decryptedCredentialData = await decryptCredentialData(credential.encryptedData)
                const openAIApiKey = decryptedCredentialData['openAIApiKey']
                if (!openAIApiKey) return res.status(404).send(`OpenAI ApiKey not found`)

                const openai = new OpenAI({ apiKey: openAIApiKey })

                let tools = []
                if (assistantDetails.tools) {
                    for (const tool of assistantDetails.tools ?? []) {
                        tools.push({
                            type: tool
                        })
                    }
                }

                if (assistantDetails.uploadFiles) {
                    // Base64 strings
                    let files: string[] = []
                    const fileBase64 = assistantDetails.uploadFiles
                    if (fileBase64.startsWith('[') && fileBase64.endsWith(']')) {
                        files = JSON.parse(fileBase64)
                    } else {
                        files = [fileBase64]
                    }

                    const uploadedFiles = []
                    for (const file of files) {
                        const splitDataURI = file.split(',')
                        const filename = splitDataURI.pop()?.split(':')[1] ?? ''
                        const bf = Buffer.from(splitDataURI.pop() || '', 'base64')
                        const filePath = path.join(getUserHome(), '.flowise', 'openai-assistant', filename)
                        if (!fs.existsSync(path.join(getUserHome(), '.flowise', 'openai-assistant'))) {
                            fs.mkdirSync(path.dirname(filePath), { recursive: true })
                        }
                        if (!fs.existsSync(filePath)) {
                            fs.writeFileSync(filePath, bf)
                        }

                        const createdFile = await openai.files.create({
                            file: fs.createReadStream(filePath),
                            purpose: 'assistants'
                        })
                        uploadedFiles.push(createdFile)

                        fs.unlinkSync(filePath)
                    }
                    assistantDetails.files = [...assistantDetails.files, ...uploadedFiles]
                }

                if (!assistantDetails.id) {
                    const newAssistant = await openai.beta.assistants.create({
                        name: assistantDetails.name,
                        description: assistantDetails.description,
                        instructions: assistantDetails.instructions,
                        model: assistantDetails.model,
                        tools,
                        file_ids: (assistantDetails.files ?? []).map((file: OpenAI.Files.FileObject) => file.id)
                    })
                    assistantDetails.id = newAssistant.id
                } else {
                    const retrievedAssistant = await openai.beta.assistants.retrieve(assistantDetails.id)
                    let filteredTools = uniqWith([...retrievedAssistant.tools, ...tools], isEqual)
                    filteredTools = filteredTools.filter((tool) => !(tool.type === 'function' && !(tool as any).function))

                    await openai.beta.assistants.update(assistantDetails.id, {
                        name: assistantDetails.name,
                        description: assistantDetails.description ?? '',
                        instructions: assistantDetails.instructions ?? '',
                        model: assistantDetails.model,
                        tools: filteredTools,
                        file_ids: uniqWith(
                            [
                                ...retrievedAssistant.file_ids,
                                ...(assistantDetails.files ?? []).map((file: OpenAI.Files.FileObject) => file.id)
                            ],
                            isEqual
                        )
                    })
                }

                const newAssistantDetails = {
                    ...assistantDetails
                }
                if (newAssistantDetails.uploadFiles) delete newAssistantDetails.uploadFiles

                body.details = JSON.stringify(newAssistantDetails)
            } catch (error) {
                return res.status(500).send(`Error creating new assistant: ${error}`)
            }

            const newAssistant = new Assistant()
            Object.assign(newAssistant, body)

            const assistant = this.AppDataSource.getRepository(Assistant).create(newAssistant)
            const results = await this.AppDataSource.getRepository(Assistant).save(assistant)

            return res.json(results)
        })

        // Update assistant
        this.app.put('/api/v1/assistants/:id', async (req: Request, res: Response) => {
            const assistant = await this.AppDataSource.getRepository(Assistant).findOneBy({
                id: req.params.id
            })

            if (!assistant) {
                res.status(404).send(`Assistant ${req.params.id} not found`)
                return
            }

            try {
                const openAIAssistantId = JSON.parse(assistant.details)?.id

                const body = req.body
                const assistantDetails = JSON.parse(body.details)

                const credential = await this.AppDataSource.getRepository(Credential).findOneBy({
                    id: body.credential
                })

                if (!credential) return res.status(404).send(`Credential ${body.credential} not found`)

                // Decrpyt credentialData
                const decryptedCredentialData = await decryptCredentialData(credential.encryptedData)
                const openAIApiKey = decryptedCredentialData['openAIApiKey']
                if (!openAIApiKey) return res.status(404).send(`OpenAI ApiKey not found`)

                const openai = new OpenAI({ apiKey: openAIApiKey })

                let tools = []
                if (assistantDetails.tools) {
                    for (const tool of assistantDetails.tools ?? []) {
                        tools.push({
                            type: tool
                        })
                    }
                }

                if (assistantDetails.uploadFiles) {
                    // Base64 strings
                    let files: string[] = []
                    const fileBase64 = assistantDetails.uploadFiles
                    if (fileBase64.startsWith('[') && fileBase64.endsWith(']')) {
                        files = JSON.parse(fileBase64)
                    } else {
                        files = [fileBase64]
                    }

                    const uploadedFiles = []
                    for (const file of files) {
                        const splitDataURI = file.split(',')
                        const filename = splitDataURI.pop()?.split(':')[1] ?? ''
                        const bf = Buffer.from(splitDataURI.pop() || '', 'base64')
                        const filePath = path.join(getUserHome(), '.flowise', 'openai-assistant', filename)
                        if (!fs.existsSync(path.join(getUserHome(), '.flowise', 'openai-assistant'))) {
                            fs.mkdirSync(path.dirname(filePath), { recursive: true })
                        }
                        if (!fs.existsSync(filePath)) {
                            fs.writeFileSync(filePath, bf)
                        }

                        const createdFile = await openai.files.create({
                            file: fs.createReadStream(filePath),
                            purpose: 'assistants'
                        })
                        uploadedFiles.push(createdFile)

                        fs.unlinkSync(filePath)
                    }
                    assistantDetails.files = [...assistantDetails.files, ...uploadedFiles]
                }

                const retrievedAssistant = await openai.beta.assistants.retrieve(openAIAssistantId)
                let filteredTools = uniqWith([...retrievedAssistant.tools, ...tools], isEqual)
                filteredTools = filteredTools.filter((tool) => !(tool.type === 'function' && !(tool as any).function))

                await openai.beta.assistants.update(openAIAssistantId, {
                    name: assistantDetails.name,
                    description: assistantDetails.description,
                    instructions: assistantDetails.instructions,
                    model: assistantDetails.model,
                    tools: filteredTools,
                    file_ids: uniqWith(
                        [...retrievedAssistant.file_ids, ...(assistantDetails.files ?? []).map((file: OpenAI.Files.FileObject) => file.id)],
                        isEqual
                    )
                })

                const newAssistantDetails = {
                    ...assistantDetails,
                    id: openAIAssistantId
                }
                if (newAssistantDetails.uploadFiles) delete newAssistantDetails.uploadFiles

                const updateAssistant = new Assistant()
                body.details = JSON.stringify(newAssistantDetails)
                Object.assign(updateAssistant, body)

                this.AppDataSource.getRepository(Assistant).merge(assistant, updateAssistant)
                const result = await this.AppDataSource.getRepository(Assistant).save(assistant)

                return res.json(result)
            } catch (error) {
                return res.status(500).send(`Error updating assistant: ${error}`)
            }
        })

        // Delete assistant
        this.app.delete('/api/v1/assistants/:id', async (req: Request, res: Response) => {
            const assistant = await this.AppDataSource.getRepository(Assistant).findOneBy({
                id: req.params.id
            })

            if (!assistant) {
                res.status(404).send(`Assistant ${req.params.id} not found`)
                return
            }

            try {
                const assistantDetails = JSON.parse(assistant.details)

                const credential = await this.AppDataSource.getRepository(Credential).findOneBy({
                    id: assistant.credential
                })

                if (!credential) return res.status(404).send(`Credential ${assistant.credential} not found`)

                // Decrpyt credentialData
                const decryptedCredentialData = await decryptCredentialData(credential.encryptedData)
                const openAIApiKey = decryptedCredentialData['openAIApiKey']
                if (!openAIApiKey) return res.status(404).send(`OpenAI ApiKey not found`)

                const openai = new OpenAI({ apiKey: openAIApiKey })

                const results = await this.AppDataSource.getRepository(Assistant).delete({ id: req.params.id })

                if (req.query.isDeleteBoth) await openai.beta.assistants.del(assistantDetails.id)

                return res.json(results)
            } catch (error: any) {
                if (error.status === 404 && error.type === 'invalid_request_error') return res.send('OK')
                return res.status(500).send(`Error deleting assistant: ${error}`)
            }
        })

        function streamFileToUser(res: Response, filePath: string) {
            const fileStream = fs.createReadStream(filePath)
            fileStream.pipe(res)
        }

        // Download file from assistant
        this.app.post('/api/v1/openai-assistants-file', async (req: Request, res: Response) => {
            const filePath = path.join(getUserHome(), '.flowise', 'openai-assistant', req.body.fileName)
            //raise error if file path is not absolute
            if (!path.isAbsolute(filePath)) return res.status(500).send(`Invalid file path`)
            //raise error if file path contains '..'
            if (filePath.includes('..')) return res.status(500).send(`Invalid file path`)
            //only return from the .flowise openai-assistant folder
            if (!(filePath.includes('.flowise') && filePath.includes('openai-assistant'))) return res.status(500).send(`Invalid file path`)
            res.setHeader('Content-Disposition', 'attachment; filename=' + path.basename(filePath))
            streamFileToUser(res, filePath)
        })

        // stream uploaded image
        this.app.get('/api/v1/get-upload-file/:id', async (req: Request, res: Response) => {
            if (!req.params.id || !req.query.chatId) {
                return res.status(500).send(`Invalid file path`)
            }
            const filePath = path.join(getUserHome(), '.flowise', 'gptvision', req.query.chatId as string, req.params.id)
            console.log(filePath)
            if (!path.isAbsolute(filePath) || !fs.existsSync(filePath)) {
                return res.status(500).send(`Invalid file path`)
            }
            streamFileToUser(res, filePath)
        })

        // ----------------------------------------
        // Configuration
        // ----------------------------------------

        this.app.get('/api/v1/flow-config/:id', async (req: Request, res: Response) => {
            const chatflow = await this.AppDataSource.getRepository(ChatFlow).findOneBy({
                id: req.params.id
            })
            if (!chatflow) return res.status(404).send(`Chatflow ${req.params.id} not found`)
            const flowData = chatflow.flowData
            const parsedFlowData: IReactFlowObject = JSON.parse(flowData)
            const nodes = parsedFlowData.nodes
            const availableConfigs = findAvailableConfigs(nodes, this.nodesPool.componentCredentials)
            return res.json(availableConfigs)
        })

        this.app.post('/api/v1/node-config', async (req: Request, res: Response) => {
            const nodes = [{ data: req.body }] as IReactFlowNode[]
            const availableConfigs = findAvailableConfigs(nodes, this.nodesPool.componentCredentials)
            return res.json(availableConfigs)
        })

        this.app.get('/api/v1/version', async (req: Request, res: Response) => {
            const getPackageJsonPath = (): string => {
                const checkPaths = [
                    path.join(__dirname, '..', 'package.json'),
                    path.join(__dirname, '..', '..', 'package.json'),
                    path.join(__dirname, '..', '..', '..', 'package.json'),
                    path.join(__dirname, '..', '..', '..', '..', 'package.json'),
                    path.join(__dirname, '..', '..', '..', '..', '..', 'package.json')
                ]
                for (const checkPath of checkPaths) {
                    if (fs.existsSync(checkPath)) {
                        return checkPath
                    }
                }
                return ''
            }

            const packagejsonPath = getPackageJsonPath()
            if (!packagejsonPath) return res.status(404).send('Version not found')
            try {
                const content = await fs.promises.readFile(packagejsonPath, 'utf8')
                const parsedContent = JSON.parse(content)
                return res.json({ version: parsedContent.version })
            } catch (error) {
                return res.status(500).send(`Version not found: ${error}`)
            }
        })

        // ----------------------------------------
        // Upsert
        // ----------------------------------------

        this.app.post(
            '/api/v1/vector/upsert/:id',
            upload.array('files'),
            (req: Request, res: Response, next: NextFunction) => getRateLimiter(req, res, next),
            async (req: Request, res: Response) => {
                await this.upsertVector(req, res)
            }
        )

        this.app.post('/api/v1/vector/internal-upsert/:id', async (req: Request, res: Response) => {
            await this.upsertVector(req, res, true)
        })

        // ----------------------------------------
        // Prompt from Hub
        // ----------------------------------------
        this.app.post('/api/v1/load-prompt', async (req: Request, res: Response) => {
            try {
                let hub = new Client()
                const prompt = await hub.pull(req.body.promptName)
                const templates = parsePrompt(prompt)
                return res.json({ status: 'OK', prompt: req.body.promptName, templates: templates })
            } catch (e: any) {
                return res.json({ status: 'ERROR', prompt: req.body.promptName, error: e?.message })
            }
        })

        this.app.post('/api/v1/prompts-list', async (req: Request, res: Response) => {
            try {
                const tags = req.body.tags ? `tags=${req.body.tags}` : ''
                // Default to 100, TODO: add pagination and use offset & limit
                const url = `https://api.hub.langchain.com/repos/?limit=100&${tags}has_commits=true&sort_field=num_likes&sort_direction=desc&is_archived=false`
                axios.get(url).then((response) => {
                    if (response.data.repos) {
                        return res.json({ status: 'OK', repos: response.data.repos })
                    }
                })
            } catch (e: any) {
                return res.json({ status: 'ERROR', repos: [] })
            }
        })

        // ----------------------------------------
        // Prediction
        // ----------------------------------------

        // Send input message and get prediction result (External)
        this.app.post(
            '/api/v1/prediction/:id',
            upload.array('files'),
            (req: Request, res: Response, next: NextFunction) => getRateLimiter(req, res, next),
            async (req: Request, res: Response) => {
                await this.buildChatflow(req, res, socketIO)
            }
        )

        // Send input message and get prediction result (Internal)
        this.app.post('/api/v1/internal-prediction/:id', async (req: Request, res: Response) => {
            await this.buildChatflow(req, res, socketIO, true)
        })

        // ----------------------------------------
        // Marketplaces
        // ----------------------------------------

        // Get all chatflows for marketplaces
        this.app.get('/api/v1/marketplaces/chatflows', async (req: Request, res: Response) => {
            const marketplaceDir = path.join(__dirname, '..', 'marketplaces', 'chatflows')
            const jsonsInDir = fs.readdirSync(marketplaceDir).filter((file) => path.extname(file) === '.json')
            const templates: any[] = []
            jsonsInDir.forEach((file, index) => {
                const filePath = path.join(__dirname, '..', 'marketplaces', 'chatflows', file)
                const fileData = fs.readFileSync(filePath)
                const fileDataObj = JSON.parse(fileData.toString())
                const template = {
                    id: index,
                    name: file.split('.json')[0],
                    flowData: fileData.toString(),
                    badge: fileDataObj?.badge,
                    description: fileDataObj?.description || ''
                }
                templates.push(template)
            })
            const FlowiseDocsQnA = templates.find((tmp) => tmp.name === 'Flowise Docs QnA')
            const FlowiseDocsQnAIndex = templates.findIndex((tmp) => tmp.name === 'Flowise Docs QnA')
            if (FlowiseDocsQnA && FlowiseDocsQnAIndex > 0) {
                templates.splice(FlowiseDocsQnAIndex, 1)
                templates.unshift(FlowiseDocsQnA)
            }
            return res.json(templates)
        })

        // Get all tools for marketplaces
        this.app.get('/api/v1/marketplaces/tools', async (req: Request, res: Response) => {
            const marketplaceDir = path.join(__dirname, '..', 'marketplaces', 'tools')
            const jsonsInDir = fs.readdirSync(marketplaceDir).filter((file) => path.extname(file) === '.json')
            const templates: any[] = []
            jsonsInDir.forEach((file, index) => {
                const filePath = path.join(__dirname, '..', 'marketplaces', 'tools', file)
                const fileData = fs.readFileSync(filePath)
                const fileDataObj = JSON.parse(fileData.toString())
                const template = {
                    ...fileDataObj,
                    id: index,
                    templateName: file.split('.json')[0]
                }
                templates.push(template)
            })
            return res.json(templates)
        })

        // ----------------------------------------
        // Variables
        // ----------------------------------------
        this.app.get('/api/v1/variables', async (req: Request, res: Response) => {
            const variables = await getDataSource().getRepository(Variable).find()
            return res.json(variables)
        })

        // Create new variable
        this.app.post('/api/v1/variables', async (req: Request, res: Response) => {
            const body = req.body
            const newVariable = new Variable()
            Object.assign(newVariable, body)
            const variable = this.AppDataSource.getRepository(Variable).create(newVariable)
            const results = await this.AppDataSource.getRepository(Variable).save(variable)
            return res.json(results)
        })

        // Update variable
        this.app.put('/api/v1/variables/:id', async (req: Request, res: Response) => {
            const variable = await this.AppDataSource.getRepository(Variable).findOneBy({
                id: req.params.id
            })

            if (!variable) return res.status(404).send(`Variable ${req.params.id} not found`)

            const body = req.body
            const updateVariable = new Variable()
            Object.assign(updateVariable, body)
            this.AppDataSource.getRepository(Variable).merge(variable, updateVariable)
            const result = await this.AppDataSource.getRepository(Variable).save(variable)

            return res.json(result)
        })

        // Delete variable via id
        this.app.delete('/api/v1/variables/:id', async (req: Request, res: Response) => {
            const results = await this.AppDataSource.getRepository(Variable).delete({ id: req.params.id })
            return res.json(results)
        })

        // ----------------------------------------
        // API Keys
        // ----------------------------------------

        const addChatflowsCount = async (keys: any, res: Response) => {
            if (keys) {
                const updatedKeys: any[] = []
                //iterate through keys and get chatflows
                for (const key of keys) {
                    const chatflows = await this.AppDataSource.getRepository(ChatFlow)
                        .createQueryBuilder('cf')
                        .where('cf.apikeyid = :apikeyid', { apikeyid: key.id })
                        .getMany()
                    const linkedChatFlows: any[] = []
                    chatflows.map((cf) => {
                        linkedChatFlows.push({
                            flowName: cf.name,
                            category: cf.category,
                            updatedDate: cf.updatedDate
                        })
                    })
                    key.chatFlows = linkedChatFlows
                    updatedKeys.push(key)
                }
                return res.json(updatedKeys)
            }
            return res.json(keys)
        }
        // Get api keys
        this.app.get('/api/v1/apikey', async (req: Request, res: Response) => {
            const keys = await getAPIKeys()
            return addChatflowsCount(keys, res)
        })

        // Add new api key
        this.app.post('/api/v1/apikey', async (req: Request, res: Response) => {
            const keys = await addAPIKey(req.body.keyName)
            return addChatflowsCount(keys, res)
        })

        // Update api key
        this.app.put('/api/v1/apikey/:id', async (req: Request, res: Response) => {
            const keys = await updateAPIKey(req.params.id, req.body.keyName)
            return addChatflowsCount(keys, res)
        })

        // Delete new api key
        this.app.delete('/api/v1/apikey/:id', async (req: Request, res: Response) => {
            const keys = await deleteAPIKey(req.params.id)
            return addChatflowsCount(keys, res)
        })

        // Verify api key
        this.app.get('/api/v1/verify/apikey/:apiKey', async (req: Request, res: Response) => {
            try {
                const apiKey = await getApiKey(req.params.apiKey)
                if (!apiKey) return res.status(401).send('Unauthorized')
                return res.status(200).send('OK')
            } catch (err: any) {
                return res.status(500).send(err?.message)
            }
        })

        // ----------------------------------------
        // Serve UI static
        // ----------------------------------------

        const packagePath = getNodeModulesPackagePath('flowise-ui')
        const uiBuildPath = path.join(packagePath, 'build')
        const uiHtmlPath = path.join(packagePath, 'build', 'index.html')

        this.app.use('/', express.static(uiBuildPath))

        // All other requests not handled will return React app
        this.app.use((req, res) => {
            res.sendFile(uiHtmlPath)
        })
    }

    private uploadAllowedNodes = ['OpenAIMultiModalChain', 'OpenAIWhisper']
    private shouldAllowUploads(result: ChatFlow): any {
        const flowObj = JSON.parse(result.flowData)
        let allowUploads = false
        const allowances: any = []
        flowObj.nodes.forEach((node: IReactFlowNode) => {
            if (this.uploadAllowedNodes.indexOf(node.data.type) > -1) {
                logger.debug(`[server]: Found Eligible Node ${node.data.type}, Allowing Uploads.`)
                allowUploads = true
                const allowance: any = {}
                node.data.inputParams.map((param: any) => {
                    if (param.name === 'allowedUploadTypes') {
                        allowance.allowedTypes = param.default.split(';')
                    }
                    if (param.name === 'maxUploadSize') {
                        allowance.maxUploadSize = parseInt(param.default ? param.default : '0')
                    }
                })
                if (allowance.allowedTypes && allowance.maxUploadSize) {
                    allowances.push(allowance)
                }
            }
        })
        return {
            allowUploads,
            allowed: allowances
        }
    }

    /**
     * Validate API Key
     * @param {Request} req
     * @param {Response} res
     * @param {ChatFlow} chatflow
     */
    async validateKey(req: Request, chatflow: ChatFlow) {
        const chatFlowApiKeyId = chatflow.apikeyid
        if (!chatFlowApiKeyId) return true

        const authorizationHeader = (req.headers['Authorization'] as string) ?? (req.headers['authorization'] as string) ?? ''
        if (chatFlowApiKeyId && !authorizationHeader) return false

        const suppliedKey = authorizationHeader.split(`Bearer `).pop()
        if (suppliedKey) {
            const keys = await getAPIKeys()
            const apiSecret = keys.find((key) => key.id === chatFlowApiKeyId)?.apiSecret
            if (!compareKeys(apiSecret, suppliedKey)) return false
            return true
        }
        return false
    }

    /**
     * Method that get chat messages.
     * @param {string} chatflowid
     * @param {chatType} chatType
     * @param {string} sortOrder
     * @param {string} chatId
     * @param {string} memoryType
     * @param {string} sessionId
     * @param {string} startDate
     * @param {string} endDate
     */
    async getChatMessage(
        chatflowid: string,
        chatType: chatType | undefined,
        sortOrder: string = 'ASC',
        chatId?: string,
        memoryType?: string,
        sessionId?: string,
        startDate?: string,
        endDate?: string
    ): Promise<ChatMessage[]> {
        let fromDate
        if (startDate) fromDate = new Date(startDate)

        let toDate
        if (endDate) toDate = new Date(endDate)

        return await this.AppDataSource.getRepository(ChatMessage).find({
            where: {
                chatflowid,
                chatType,
                chatId,
                memoryType: memoryType ?? (chatId ? IsNull() : undefined),
                sessionId: sessionId ?? (chatId ? IsNull() : undefined),
                createdDate: toDate && fromDate ? Between(fromDate, toDate) : undefined
            },
            order: {
                createdDate: sortOrder === 'DESC' ? 'DESC' : 'ASC'
            }
        })
    }

    /**
     * Method that add chat messages.
     * @param {Partial<IChatMessage>} chatMessage
     */
    async addChatMessage(chatMessage: Partial<IChatMessage>): Promise<ChatMessage> {
        const newChatMessage = new ChatMessage()
        Object.assign(newChatMessage, chatMessage)

        const chatmessage = this.AppDataSource.getRepository(ChatMessage).create(newChatMessage)
        return await this.AppDataSource.getRepository(ChatMessage).save(chatmessage)
    }

    async upsertVector(req: Request, res: Response, isInternal: boolean = false) {
        try {
            const chatflowid = req.params.id
            let incomingInput: IncomingInput = req.body

            const chatflow = await this.AppDataSource.getRepository(ChatFlow).findOneBy({
                id: chatflowid
            })
            if (!chatflow) return res.status(404).send(`Chatflow ${chatflowid} not found`)

            if (!isInternal) {
                const isKeyValidated = await this.validateKey(req, chatflow)
                if (!isKeyValidated) return res.status(401).send('Unauthorized')
            }

            const files = (req.files as any[]) || []

            if (files.length) {
                const overrideConfig: ICommonObject = { ...req.body }
                for (const file of files) {
                    const fileData = fs.readFileSync(file.path, { encoding: 'base64' })
                    const dataBase64String = `data:${file.mimetype};base64,${fileData},filename:${file.filename}`

                    const fileInputField = mapMimeTypeToInputField(file.mimetype)
                    if (overrideConfig[fileInputField]) {
                        overrideConfig[fileInputField] = JSON.stringify([...JSON.parse(overrideConfig[fileInputField]), dataBase64String])
                    } else {
                        overrideConfig[fileInputField] = JSON.stringify([dataBase64String])
                    }
                }
                incomingInput = {
                    question: req.body.question ?? 'hello',
                    overrideConfig,
                    history: [],
                    stopNodeId: req.body.stopNodeId
                }
            }

            /*** Get chatflows and prepare data  ***/
            const flowData = chatflow.flowData
            const parsedFlowData: IReactFlowObject = JSON.parse(flowData)
            const nodes = parsedFlowData.nodes
            const edges = parsedFlowData.edges

            let stopNodeId = incomingInput?.stopNodeId ?? ''
            let chatHistory = incomingInput?.history
            let chatId = incomingInput.chatId ?? ''
            let isUpsert = true

            const vsNodes = nodes.filter(
                (node) =>
                    node.data.category === 'Vector Stores' &&
                    !node.data.label.includes('Upsert') &&
                    !node.data.label.includes('Load Existing')
            )
            if (vsNodes.length > 1 && !stopNodeId) {
                return res.status(500).send('There are multiple vector nodes, please provide stopNodeId in body request')
            } else if (vsNodes.length === 1 && !stopNodeId) {
                stopNodeId = vsNodes[0].data.id
            } else if (!vsNodes.length && !stopNodeId) {
                return res.status(500).send('No vector node found')
            }

            const { graph } = constructGraphs(nodes, edges, { isReversed: true })

            const nodeIds = getAllConnectedNodes(graph, stopNodeId)

            const filteredGraph: INodeDirectedGraph = {}
            for (const key of nodeIds) {
                if (Object.prototype.hasOwnProperty.call(graph, key)) {
                    filteredGraph[key] = graph[key]
                }
            }

            const { startingNodeIds, depthQueue } = getStartingNodes(filteredGraph, stopNodeId)

            await buildLangchain(
                startingNodeIds,
                nodes,
                edges,
                filteredGraph,
                depthQueue,
                this.nodesPool.componentNodes,
                incomingInput.question,
                chatHistory,
                chatId,
                chatflowid,
                this.AppDataSource,
                incomingInput?.overrideConfig,
                this.cachePool,
                isUpsert,
                stopNodeId
            )

            const startingNodes = nodes.filter((nd) => startingNodeIds.includes(nd.data.id))

            this.chatflowPool.add(chatflowid, undefined, startingNodes, incomingInput?.overrideConfig)
            return res.status(201).send('Successfully Upserted')
        } catch (e: any) {
            logger.error('[server]: Error:', e)
            return res.status(500).send(e.message)
        }
    }

    /**
     * Build Chatflow
     * @param {Request} req
     * @param {Response} res
     * @param {Server} socketIO
     * @param {boolean} isInternal
     * @param {boolean} isUpsert
     */
    async buildChatflow(req: Request, res: Response, socketIO?: Server, isInternal: boolean = false) {
        try {
            const chatflowid = req.params.id
            let incomingInput: IncomingInput = req.body

            let nodeToExecuteData: INodeData

            const chatflow = await this.AppDataSource.getRepository(ChatFlow).findOneBy({
                id: chatflowid
            })
            if (!chatflow) return res.status(404).send(`Chatflow ${chatflowid} not found`)

            const chatId = incomingInput.chatId ?? incomingInput.overrideConfig?.sessionId ?? uuidv4()
            const userMessageDateTime = new Date()

            if (!isInternal) {
                const isKeyValidated = await this.validateKey(req, chatflow)
                if (!isKeyValidated) return res.status(401).send('Unauthorized')
            }

            if (incomingInput.uploads) {
                // @ts-ignore
                ;(incomingInput.uploads as any[]).forEach((upload: any) => {
                    if (upload.type === 'file') {
                        const filename = upload.name
                        const dir = path.join(getUserHome(), '.flowise', 'gptvision', chatId)
                        if (!fs.existsSync(dir)) {
                            fs.mkdirSync(dir, { recursive: true })
                        }
                        const filePath = path.join(dir, filename)
                        const splitDataURI = upload.data.split(',')
                        const bf = Buffer.from(splitDataURI.pop() || '', 'base64')
                        //TODO: check if file exists, what should we do if it exists?
                        fs.writeFileSync(filePath, bf)
                        // don't need to store the file contents in chatmessage, just the filename and chatId
                        upload.data = chatId
                        upload.type = 'stored-file'
                    }
                })
            }

            let isStreamValid = false

            const files = (req.files as any[]) || []

            if (files.length) {
                const overrideConfig: ICommonObject = { ...req.body }
                for (const file of files) {
                    const fileData = fs.readFileSync(file.path, { encoding: 'base64' })
                    const dataBase64String = `data:${file.mimetype};base64,${fileData},filename:${file.filename}`

                    const fileInputField = mapMimeTypeToInputField(file.mimetype)
                    if (overrideConfig[fileInputField]) {
                        overrideConfig[fileInputField] = JSON.stringify([...JSON.parse(overrideConfig[fileInputField]), dataBase64String])
                    } else {
                        overrideConfig[fileInputField] = JSON.stringify([dataBase64String])
                    }
                }
                incomingInput = {
                    question: req.body.question ?? 'hello',
                    overrideConfig,
                    history: [],
                    socketIOClientId: req.body.socketIOClientId
                }
            }

            /*** Get chatflows and prepare data  ***/
            const flowData = chatflow.flowData
            const parsedFlowData: IReactFlowObject = JSON.parse(flowData)
            const nodes = parsedFlowData.nodes
            const edges = parsedFlowData.edges

            /*   Reuse the flow without having to rebuild (to avoid duplicated upsert, recomputation, reinitialization of memory) when all these conditions met:
             * - Node Data already exists in pool
             * - Still in sync (i.e the flow has not been modified since)
             * - Existing overrideConfig and new overrideConfig are the same
             * - Flow doesn't start with/contain nodes that depend on incomingInput.question
             * TODO: convert overrideConfig to hash when we no longer store base64 string but filepath
             ***/
            const isFlowReusable = () => {
                return (
                    Object.prototype.hasOwnProperty.call(this.chatflowPool.activeChatflows, chatflowid) &&
                    this.chatflowPool.activeChatflows[chatflowid].inSync &&
                    this.chatflowPool.activeChatflows[chatflowid].endingNodeData &&
                    isSameOverrideConfig(
                        isInternal,
                        this.chatflowPool.activeChatflows[chatflowid].overrideConfig,
                        incomingInput.overrideConfig
                    ) &&
                    !isStartNodeDependOnInput(this.chatflowPool.activeChatflows[chatflowid].startingNodes, nodes)
                )
            }

            if (isFlowReusable()) {
                nodeToExecuteData = this.chatflowPool.activeChatflows[chatflowid].endingNodeData as INodeData
                isStreamValid = isFlowValidForStream(nodes, nodeToExecuteData)
                logger.debug(
                    `[server]: Reuse existing chatflow ${chatflowid} with ending node ${nodeToExecuteData.label} (${nodeToExecuteData.id})`
                )
            } else {
                /*** Get Ending Node with Directed Graph  ***/
                const { graph, nodeDependencies } = constructGraphs(nodes, edges)
                const directedGraph = graph
                const endingNodeIds = getEndingNodes(nodeDependencies, directedGraph)
                if (!endingNodeIds.length) return res.status(500).send(`Ending nodes not found`)

                const endingNodes = nodes.filter((nd) => endingNodeIds.includes(nd.id))
                for (const endingNode of endingNodes) {
                    const endingNodeData = endingNode.data
                    if (!endingNodeData) return res.status(500).send(`Ending node ${endingNode.id} data not found`)

                    if (endingNodeData && endingNodeData.category !== 'Chains' && endingNodeData.category !== 'Agents') {
                        if (endingNodeData.type !== 'OpenAIMultiModalChain') {
                            return res.status(500).send(`Ending node must be either a Chain or Agent`)
                        }
                    }

                    if (
                        endingNodeData.outputs &&
                        Object.keys(endingNodeData.outputs).length &&
                        !Object.values(endingNodeData.outputs).includes(endingNodeData.name)
                    ) {
                        return res
                            .status(500)
                            .send(
                                `Output of ${endingNodeData.label} (${endingNodeData.id}) must be ${endingNodeData.label}, can't be an Output Prediction`
                            )
                    }

                    isStreamValid = isFlowValidForStream(nodes, endingNodeData)
                }

                let chatHistory: IMessage[] = incomingInput.history ?? []

                // When {{chat_history}} is used in Prompt Template, fetch the chat conversations from memory node
                for (const endingNode of endingNodes) {
                    const endingNodeData = endingNode.data

                    if (!endingNodeData.inputs?.memory) continue

                    const memoryNodeId = endingNodeData.inputs?.memory.split('.')[0].replace('{{', '')
                    const memoryNode = nodes.find((node) => node.data.id === memoryNodeId)

                    if (!memoryNode) continue

                    if (!chatHistory.length && (incomingInput.chatId || incomingInput.overrideConfig?.sessionId)) {
                        chatHistory = await getSessionChatHistory(
                            memoryNode,
                            this.nodesPool.componentNodes,
                            incomingInput,
                            this.AppDataSource,
                            databaseEntities,
                            logger
                        )
                    }
                }

                /*** Get Starting Nodes with Reversed Graph ***/
                const constructedObj = constructGraphs(nodes, edges, { isReversed: true })
                const nonDirectedGraph = constructedObj.graph
                let startingNodeIds: string[] = []
                let depthQueue: IDepthQueue = {}
                for (const endingNodeId of endingNodeIds) {
                    const res = getStartingNodes(nonDirectedGraph, endingNodeId)
                    startingNodeIds.push(...res.startingNodeIds)
                    depthQueue = Object.assign(depthQueue, res.depthQueue)
                }
                startingNodeIds = [...new Set(startingNodeIds)]

                const startingNodes = nodes.filter((nd) => startingNodeIds.includes(nd.id))

                logger.debug(`[server]: Start building chatflow ${chatflowid}`)
                /*** BFS to traverse from Starting Nodes to Ending Node ***/
                const reactFlowNodes = await buildLangchain(
                    startingNodeIds,
                    nodes,
                    edges,
                    graph,
                    depthQueue,
                    this.nodesPool.componentNodes,
                    incomingInput.question,
                    chatHistory,
                    chatId,
                    chatflowid,
                    this.AppDataSource,
                    incomingInput?.overrideConfig,
                    this.cachePool
                )

                const nodeToExecute =
                    endingNodeIds.length === 1
                        ? reactFlowNodes.find((node: IReactFlowNode) => endingNodeIds[0] === node.id)
                        : reactFlowNodes[reactFlowNodes.length - 1]
                if (!nodeToExecute) return res.status(404).send(`Node not found`)

                if (incomingInput.overrideConfig) {
                    nodeToExecute.data = replaceInputsWithConfig(nodeToExecute.data, incomingInput.overrideConfig)
                }

                const reactFlowNodeData: INodeData = resolveVariables(
                    nodeToExecute.data,
                    reactFlowNodes,
                    incomingInput.question,
                    chatHistory
                )
                nodeToExecuteData = reactFlowNodeData

                this.chatflowPool.add(chatflowid, nodeToExecuteData, startingNodes, incomingInput?.overrideConfig)
            }

            logger.debug(`[server]: Running ${nodeToExecuteData.label} (${nodeToExecuteData.id})`)

            const memoryNode = findMemoryNode(nodes, edges)
            const memoryType = memoryNode?.data.label

            let sessionId = undefined
            if (memoryNode) sessionId = getMemorySessionId(memoryNode, incomingInput, chatId, isInternal)

            const nodeInstanceFilePath = this.nodesPool.componentNodes[nodeToExecuteData.name].filePath as string
            const nodeModule = await import(nodeInstanceFilePath)
            const nodeInstance = new nodeModule.nodeClass({ sessionId })

            let result = isStreamValid
                ? await nodeInstance.run(nodeToExecuteData, incomingInput.question, {
<<<<<<< HEAD
                      uploads: incomingInput.uploads,
=======
                      chatId,
>>>>>>> 24d22759
                      chatflowid,
                      chatHistory: incomingInput.history,
                      logger,
                      appDataSource: this.AppDataSource,
                      databaseEntities,
                      analytic: chatflow.analytic,
                      socketIO,
                      socketIOClientId: incomingInput.socketIOClientId
                  })
                : await nodeInstance.run(nodeToExecuteData, incomingInput.question, {
                      chatId,
                      chatflowid,
<<<<<<< HEAD
                      uploads: incomingInput.uploads,
                      chatHistory,
=======
                      chatHistory: incomingInput.history,
>>>>>>> 24d22759
                      logger,
                      appDataSource: this.AppDataSource,
                      databaseEntities,
                      analytic: chatflow.analytic
                  })

            result = typeof result === 'string' ? { text: result } : result

            // Retrieve threadId from assistant if exists
            if (typeof result === 'object' && result.assistant) {
                sessionId = result.assistant.threadId
            }

            const userMessage: Omit<IChatMessage, 'id'> = {
                role: 'userMessage',
                content: incomingInput.question,
                chatflowid,
                chatType: isInternal ? chatType.INTERNAL : chatType.EXTERNAL,
                chatId,
                memoryType,
                sessionId,
                createdDate: userMessageDateTime,
                fileUploads: incomingInput.uploads ? JSON.stringify(incomingInput.uploads) : ''
            }
            await this.addChatMessage(userMessage)

            let resultText = ''
            if (result.text) resultText = result.text
            else if (result.json) resultText = '```json\n' + JSON.stringify(result.json, null, 2)
            else resultText = JSON.stringify(result, null, 2)

            const apiMessage: Omit<IChatMessage, 'id' | 'createdDate'> = {
                role: 'apiMessage',
                content: resultText,
                chatflowid,
                chatType: isInternal ? chatType.INTERNAL : chatType.EXTERNAL,
                chatId,
                memoryType,
                sessionId
            }
            if (result?.sourceDocuments) apiMessage.sourceDocuments = JSON.stringify(result.sourceDocuments)
            if (result?.usedTools) apiMessage.usedTools = JSON.stringify(result.usedTools)
            if (result?.fileAnnotations) apiMessage.fileAnnotations = JSON.stringify(result.fileAnnotations)
            await this.addChatMessage(apiMessage)

            logger.debug(`[server]: Finished running ${nodeToExecuteData.label} (${nodeToExecuteData.id})`)

            // Only return ChatId when its Internal OR incoming input has ChatId, to avoid confusion when calling API
            if (incomingInput.chatId || isInternal) result.chatId = chatId

            return res.json(result)
        } catch (e: any) {
            logger.error('[server]: Error:', e)
            return res.status(500).send(e.message)
        }
    }

    async stopApp() {
        try {
            const removePromises: any[] = []
            await Promise.all(removePromises)
        } catch (e) {
            logger.error(`❌[server]: Flowise Server shut down error: ${e}`)
        }
    }
}

let serverApp: App | undefined

export async function getAllChatFlow(): Promise<IChatFlow[]> {
    return await getDataSource().getRepository(ChatFlow).find()
}

export async function start(): Promise<void> {
    serverApp = new App()

    const port = parseInt(process.env.PORT || '', 10) || 3000
    const server = http.createServer(serverApp.app)

    const io = new Server(server, {
        cors: {
            origin: '*'
        }
    })

    await serverApp.initDatabase()
    await serverApp.config(io)

    server.listen(port, () => {
        logger.info(`⚡️ [server]: Flowise Server is listening at ${port}`)
    })
}

export function getInstance(): App | undefined {
    return serverApp
}<|MERGE_RESOLUTION|>--- conflicted
+++ resolved
@@ -1792,33 +1792,26 @@
 
             let result = isStreamValid
                 ? await nodeInstance.run(nodeToExecuteData, incomingInput.question, {
-<<<<<<< HEAD
-                      uploads: incomingInput.uploads,
-=======
                       chatId,
->>>>>>> 24d22759
                       chatflowid,
                       chatHistory: incomingInput.history,
                       logger,
                       appDataSource: this.AppDataSource,
                       databaseEntities,
                       analytic: chatflow.analytic,
+                      uploads: incomingInput.uploads,
                       socketIO,
                       socketIOClientId: incomingInput.socketIOClientId
                   })
                 : await nodeInstance.run(nodeToExecuteData, incomingInput.question, {
                       chatId,
                       chatflowid,
-<<<<<<< HEAD
-                      uploads: incomingInput.uploads,
-                      chatHistory,
-=======
                       chatHistory: incomingInput.history,
->>>>>>> 24d22759
                       logger,
                       appDataSource: this.AppDataSource,
                       databaseEntities,
-                      analytic: chatflow.analytic
+                      analytic: chatflow.analytic,
+                      uploads: incomingInput.uploads
                   })
 
             result = typeof result === 'string' ? { text: result } : result
